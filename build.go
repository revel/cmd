package harness

import (
	"fmt"
	"github.com/revel/revel"
	"go/build"
	"os"
	"os/exec"
	"path"
	"path/filepath"
	"regexp"
	"runtime"
	"strconv"
	"strings"
	"text/template"
)

var importErrorPattern = regexp.MustCompile("cannot find package \"([^\"]+)\"")

// Build the app:
// 1. Generate the the main.go file.
// 2. Run the appropriate "go build" command.
// Requires that revel.Init has been called previously.
// Returns the path to the built binary, and an error if there was a problem building it.
func Build() (app *App, compileError *revel.Error) {
	// First, clear the generated files (to avoid them messing with ProcessSource).
	cleanSource("tmp", "routes")

	sourceInfo, compileError := ProcessSource(revel.CodePaths)
	if compileError != nil {
		return nil, compileError
	}

	// Add the db.import to the import paths.
	if dbImportPath, found := revel.Config.String("db.import"); found {
		sourceInfo.InitImportPaths = append(sourceInfo.InitImportPaths, dbImportPath)
	}

	// Generate two source files.
	templateArgs := map[string]interface{}{
		"Controllers":    sourceInfo.ControllerSpecs(),
		"ValidationKeys": sourceInfo.ValidationKeys,
		"ImportPaths":    calcImportAliases(sourceInfo),
		"TestSuites":     sourceInfo.TestSuites(),
	}
	genSource("tmp", "main.go", MAIN, templateArgs)
	genSource("routes", "routes.go", ROUTES, templateArgs)

	// Read build config.
	buildTags := revel.Config.StringDefault("build.tags", "")

	// Build the user program (all code under app).
	// It relies on the user having "go" installed.
	goPath, err := exec.LookPath("go")
	if err != nil {
		revel.ERROR.Fatalf("Go executable not found in PATH.")
	}

	pkg, err := build.Default.Import(revel.ImportPath, "", build.FindOnly)
	if err != nil {
		revel.ERROR.Fatalln("Failure importing", revel.ImportPath)
	}
	binName := path.Join(pkg.BinDir, path.Base(revel.BasePath))
	if runtime.GOOS == "windows" {
		binName += ".exe"
	}

	gotten := make(map[string]struct{})
	for {
		appVersion := getAppVersion()
		versionLinkerFlags := fmt.Sprintf("-X %s/app.APP_VERSION \"%s\"", revel.ImportPath, appVersion)

		buildCmd := exec.Command(goPath, "build",
			"-ldflags", versionLinkerFlags,
			"-tags", buildTags,
			"-o", binName, path.Join(revel.ImportPath, "app", "tmp"))
		revel.TRACE.Println("Exec:", buildCmd.Args)
		output, err := buildCmd.CombinedOutput()

		// If the build succeeded, we're done.
		if err == nil {
			return NewApp(binName), nil
		}
		revel.ERROR.Println(string(output))

		// See if it was an import error that we can go get.
		matches := importErrorPattern.FindStringSubmatch(string(output))
		if matches == nil {
			return nil, newCompileError(output)
		}

		// Ensure we haven't already tried to go get it.
		pkgName := matches[1]
		if _, alreadyTried := gotten[pkgName]; alreadyTried {
			return nil, newCompileError(output)
		}
		gotten[pkgName] = struct{}{}

		// Execute "go get <pkg>"
		getCmd := exec.Command(goPath, "get", pkgName)
		revel.TRACE.Println("Exec:", getCmd.Args)
		getOutput, err := getCmd.CombinedOutput()
		if err != nil {
			revel.ERROR.Println(string(getOutput))
			return nil, newCompileError(output)
		}

		// Success getting the import, attempt to build again.
	}
	revel.ERROR.Fatalf("Not reachable")
	return nil, nil
}

// Try to define a version string for the compiled app
// The following is tried (first match returns):
// - Read a version explicitly specified in the APP_VERSION environment
//   variable
// - Read the output of "git describe" if the source is in a git repository
// If no version can be determined, an empty string is returned.
func getAppVersion() string {
	if version := os.Getenv("APP_VERSION"); version != "" {
		return version
	}

	// Check for the git binary
	if gitPath, err := exec.LookPath("git"); err == nil {
<<<<<<< HEAD
		// Check for the .git directory
		info, err := os.Stat(path.Join(revel.BasePath, ".git"))
		if (err != nil && os.IsNotExist(err)) || !info.IsDir() {
			return ""
		}
		gitCmd := exec.Command(gitPath, "describe", "--always", "--dirty")
=======
		var gitdir = "--git-dir=" + path.Join(revel.BasePath, ".git")
		gitCmd := exec.Command(gitPath, gitdir, "describe", "--always", "--dirty")
>>>>>>> b9d47045
		revel.TRACE.Println("Exec:", gitCmd.Args)
		output, err := gitCmd.Output()

		if err != nil {
			revel.WARN.Println("Cannot determine git repository version:", err)
			return ""
		}

		return "git-" + strings.TrimSpace(string(output))
	}

	return ""
}

func cleanSource(dirs ...string) {
	for _, dir := range dirs {
		tmpPath := path.Join(revel.AppPath, dir)
		err := os.RemoveAll(tmpPath)
		if err != nil {
			revel.ERROR.Println("Failed to remove dir:", err)
		}
	}
}

// genSource renders the given template to produce source code, which it writes
// to the given directory and file.
func genSource(dir, filename, templateSource string, args map[string]interface{}) {
	sourceCode := revel.ExecuteTemplate(
		template.Must(template.New("").Parse(templateSource)),
		args)

	// Create a fresh dir.
	tmpPath := path.Join(revel.AppPath, dir)
	err := os.RemoveAll(tmpPath)
	if err != nil {
		revel.ERROR.Println("Failed to remove dir:", err)
	}
	err = os.Mkdir(tmpPath, 0777)
	if err != nil {
		revel.ERROR.Fatalf("Failed to make tmp directory: %v", err)
	}

	// Create the file
	file, err := os.Create(path.Join(tmpPath, filename))
	defer file.Close()
	if err != nil {
		revel.ERROR.Fatalf("Failed to create file: %v", err)
	}
	_, err = file.WriteString(sourceCode)
	if err != nil {
		revel.ERROR.Fatalf("Failed to write to file: %v", err)
	}
}

// Looks through all the method args and returns a set of unique import paths
// that cover all the method arg types.
// Additionally, assign package aliases when necessary to resolve ambiguity.
func calcImportAliases(src *SourceInfo) map[string]string {
	aliases := make(map[string]string)
	typeArrays := [][]*TypeInfo{src.ControllerSpecs(), src.TestSuites()}
	for _, specs := range typeArrays {
		for _, spec := range specs {
			addAlias(aliases, spec.ImportPath, spec.PackageName)

			for _, methSpec := range spec.MethodSpecs {
				for _, methArg := range methSpec.Args {
					if methArg.ImportPath == "" {
						continue
					}

					addAlias(aliases, methArg.ImportPath, methArg.TypeExpr.PkgName)
				}
			}
		}
	}

	// Add the "InitImportPaths", with alias "_"
	for _, importPath := range src.InitImportPaths {
		if _, ok := aliases[importPath]; !ok {
			aliases[importPath] = "_"
		}
	}

	return aliases
}

func addAlias(aliases map[string]string, importPath, pkgName string) {
	alias, ok := aliases[importPath]
	if ok {
		return
	}
	alias = makePackageAlias(aliases, pkgName)
	aliases[importPath] = alias
}

func makePackageAlias(aliases map[string]string, pkgName string) string {
	i := 0
	alias := pkgName
	for containsValue(aliases, alias) {
		alias = fmt.Sprintf("%s%d", pkgName, i)
		i++
	}
	return alias
}

func containsValue(m map[string]string, val string) bool {
	for _, v := range m {
		if v == val {
			return true
		}
	}
	return false
}

// Parse the output of the "go build" command.
// Return a detailed Error.
func newCompileError(output []byte) *revel.Error {
	errorMatch := regexp.MustCompile(`(?m)^([^:#]+):(\d+):(\d+:)? (.*)$`).
		FindSubmatch(output)
	if errorMatch == nil {
		revel.ERROR.Println("Failed to parse build errors:\n", string(output))
		return &revel.Error{
			SourceType:  "Go code",
			Title:       "Go Compilation Error",
			Description: "See console for build error.",
		}
	}

	// Read the source for the offending file.
	var (
		relFilename    = string(errorMatch[1]) // e.g. "src/revel/sample/app/controllers/app.go"
		absFilename, _ = filepath.Abs(relFilename)
		line, _        = strconv.Atoi(string(errorMatch[2]))
		description    = string(errorMatch[4])
		compileError   = &revel.Error{
			SourceType:  "Go code",
			Title:       "Go Compilation Error",
			Path:        relFilename,
			Description: description,
			Line:        line,
		}
	)

	fileStr, err := revel.ReadLines(absFilename)
	if err != nil {
		compileError.MetaError = absFilename + ": " + err.Error()
		revel.ERROR.Println(compileError.MetaError)
		return compileError
	}

	compileError.SourceLines = fileStr
	return compileError
}

const MAIN = `// GENERATED CODE - DO NOT EDIT
package main

import (
	"flag"
	"reflect"
	"github.com/revel/revel"{{range $k, $v := $.ImportPaths}}
	{{$v}} "{{$k}}"{{end}}
)

var (
	runMode    *string = flag.String("runMode", "", "Run mode.")
	port       *int    = flag.Int("port", 0, "By default, read from app.conf")
	importPath *string = flag.String("importPath", "", "Go Import Path for the app.")
	srcPath    *string = flag.String("srcPath", "", "Path to the source root.")

	// So compiler won't complain if the generated code doesn't reference reflect package...
	_ = reflect.Invalid
)

func main() {
	flag.Parse()
	revel.Init(*runMode, *importPath, *srcPath)
	revel.INFO.Println("Running revel server")
	{{range $i, $c := .Controllers}}
	revel.RegisterController((*{{index $.ImportPaths .ImportPath}}.{{.StructName}})(nil),
		[]*revel.MethodType{
			{{range .MethodSpecs}}&revel.MethodType{
				Name: "{{.Name}}",
				Args: []*revel.MethodArg{ {{range .Args}}
					&revel.MethodArg{Name: "{{.Name}}", Type: reflect.TypeOf((*{{index $.ImportPaths .ImportPath | .TypeExpr.TypeName}})(nil)) },{{end}}
				},
				RenderArgNames: map[int][]string{ {{range .RenderCalls}}
					{{.Line}}: []string{ {{range .Names}}
						"{{.}}",{{end}}
					},{{end}}
				},
			},
			{{end}}
		})
	{{end}}
	revel.DefaultValidationKeys = map[string]map[int]string{ {{range $path, $lines := .ValidationKeys}}
		"{{$path}}": { {{range $line, $key := $lines}}
			{{$line}}: "{{$key}}",{{end}}
		},{{end}}
	}
	revel.TestSuites = []interface{}{ {{range .TestSuites}}
		(*{{index $.ImportPaths .ImportPath}}.{{.StructName}})(nil),{{end}}
	}

	revel.Run(*port)
}
`
const ROUTES = `// GENERATED CODE - DO NOT EDIT
package routes

import "github.com/revel/revel"

{{range $i, $c := .Controllers}}
type t{{.StructName}} struct {}
var {{.StructName}} t{{.StructName}}

{{range .MethodSpecs}}
func (_ t{{$c.StructName}}) {{.Name}}({{range .Args}}
		{{.Name}} {{if .ImportPath}}interface{}{{else}}{{.TypeExpr.TypeName ""}}{{end}},{{end}}
		) string {
	args := make(map[string]string)
	{{range .Args}}
	revel.Unbind(args, "{{.Name}}", {{.Name}}){{end}}
	return revel.MainRouter.Reverse("{{$c.StructName}}.{{.Name}}", args).Url
}
{{end}}
{{end}}
`<|MERGE_RESOLUTION|>--- conflicted
+++ resolved
@@ -124,17 +124,13 @@
 
 	// Check for the git binary
 	if gitPath, err := exec.LookPath("git"); err == nil {
-<<<<<<< HEAD
 		// Check for the .git directory
-		info, err := os.Stat(path.Join(revel.BasePath, ".git"))
+		gitDir := path.Join(revel.BasePath, ".git")
+		info, err := os.Stat(gitDir)
 		if (err != nil && os.IsNotExist(err)) || !info.IsDir() {
 			return ""
 		}
-		gitCmd := exec.Command(gitPath, "describe", "--always", "--dirty")
-=======
-		var gitdir = "--git-dir=" + path.Join(revel.BasePath, ".git")
-		gitCmd := exec.Command(gitPath, gitdir, "describe", "--always", "--dirty")
->>>>>>> b9d47045
+		gitCmd := exec.Command(gitPath, "--git-dir=" + gitDir, "describe", "--always", "--dirty")
 		revel.TRACE.Println("Exec:", gitCmd.Args)
 		output, err := gitCmd.Output()
 
