--- conflicted
+++ resolved
@@ -24,26 +24,17 @@
 
 var importErrorPattern = regexp.MustCompile("cannot find package \"([^\"]+)\"")
 
-<<<<<<< HEAD
+type ByString []*TypeInfo
+
+func (c ByString) Len() int           { return len(c) }
+func (c ByString) Swap(i, j int)      { c[i], c[j] = c[j], c[i] }
+func (c ByString) Less(i, j int) bool { return c[i].String() < c[j].String() }
+
 // Generate routes.go and main.go files by walking over the project folder.
 // Supports generating if project is not organized in GOPATH. If outside
 // GOPATH, import paths might have to be rewritten. Use find and replace args
 // to adjust.
 func GenerateRoutesMain(codePaths []string, outsideGopath bool, find, replace string) (compileError *revel.Error) {
-=======
-type ByString []*TypeInfo
-
-func (c ByString) Len() int           { return len(c) }
-func (c ByString) Swap(i, j int)      { c[i], c[j] = c[j], c[i] }
-func (c ByString) Less(i, j int) bool { return c[i].String() < c[j].String() }
-
-// Build the app:
-// 1. Generate the the main.go file.
-// 2. Run the appropriate "go build" command.
-// Requires that revel.Init has been called previously.
-// Returns the path to the built binary, and an error if there was a problem building it.
-func Build(buildFlags ...string) (app *App, compileError *revel.Error) {
->>>>>>> d2ac0185
 	// First, clear the generated files (to avoid them messing with ProcessSource).
 	cleanSource("tmp", "routes")
 
