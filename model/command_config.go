package model

import (
	"fmt"
	"go/ast"
	"go/build"
	"go/parser"
	"go/token"
	"io/ioutil"
	"os"
	"os/exec"
	"path/filepath"
	"strings"

	"github.com/revel/cmd"
	"github.com/revel/cmd/logger"
	"github.com/revel/cmd/utils"
)

// The constants
const (
	NEW COMMAND = iota + 1
	RUN
	BUILD
	PACKAGE
	CLEAN
	TEST
	VERSION
)

type (
	// The Revel command type
	COMMAND int

	// The Command config for the line input
	CommandConfig struct {
		Index            COMMAND                    // The index
		Verbose          []bool                     `short:"v" long:"debug" description:"If set the logger is set to verbose"` // True if debug is active
		FrameworkVersion *Version                   // The framework version
		CommandVersion   *Version                   // The command version
		HistoricMode     bool                       `long:"historic-run-mode" description:"If set the runmode is passed a string not json"` // True if debug is active
		ImportPath       string                     // The import path (relative to a GOPATH)
		GoPath           string                     // The GoPath
		GoCmd            string                     // The full path to the go executable
		SrcRoot          string                     // The source root
		AppPath          string                     // The application path (absolute)
		AppName          string                     // The application name
		Vendored         bool                       // True if the application is vendored
		PackageResolver  func(pkgName string) error //  a packge resolver for the config
		BuildFlags       []string                   `short:"X" long:"build-flags" description:"These flags will be used when building the application. May be specified multiple times, only applicable for Build, Run, Package, Test commands"`
		// The new command
		New struct {
			ImportPath   string `short:"a" long:"application-path" description:"Path to application folder" required:"false"`
			SkeletonPath string `short:"s" long:"skeleton" description:"Path to skeleton folder (Must exist on GO PATH)" required:"false"`
			Vendored     bool   `short:"V" long:"vendor" description:"True if project should contain a vendor folder to be initialized. Creates the vendor folder and the 'Gopkg.toml' file in the root"`
			Run          bool   `short:"r" long:"run" description:"True if you want to run the application right away"`
		} `command:"new"`
		// The build command
		Build struct {
			TargetPath string `short:"t" long:"target-path" description:"Path to target folder. Folder will be completely deleted if it exists" required:"false"`
			ImportPath string `short:"a" long:"application-path" description:"Path to application folder"  required:"false"`
			Mode       string `short:"m" long:"run-mode" description:"The mode to run the application in"`
			CopySource bool   `short:"s" long:"include-source" description:"Copy the source code as well"`
		} `command:"build"`
		// The run command
		Run struct {
			ImportPath string `short:"a" long:"application-path" description:"Path to application folder"  required:"false"`
			Mode       string `short:"m" long:"run-mode" description:"The mode to run the application in"`
			Port       int    `short:"p" long:"port" default:"-1" description:"The port to listen" `
			NoProxy    bool   `short:"n" long:"no-proxy" description:"True if proxy server should not be started. This will only update the main and routes files on change"`
		} `command:"run"`
		// The package command
		Package struct {
			TargetPath string `short:"t" long:"target-path" description:"Full path and filename of target package to deploy" required:"false"`
			Mode       string `short:"m" long:"run-mode" description:"The mode to run the application in"`
			ImportPath string `short:"a" long:"application-path" description:"Path to application folder"  required:"false"`
			CopySource bool   `short:"s" long:"include-source" description:"Copy the source code as well"`
		} `command:"package"`
		// The clean command
		Clean struct {
			ImportPath string `short:"a" long:"application-path" description:"Path to application folder"  required:"false"`
		} `command:"clean"`
		// The test command
		Test struct {
			Mode       string `short:"m" long:"run-mode" description:"The mode to run the application in"`
			ImportPath string `short:"a" long:"application-path" description:"Path to application folder" required:"false"`
			Function   string `short:"f" long:"suite-function" description:"The suite.function"`
		} `command:"test"`
		// The version command
		Version struct {
			ImportPath string `short:"a" long:"application-path" description:"Path to application folder" required:"false"`
<<<<<<< HEAD
			Update     bool   `short:"u" long:"Update the framework and modules" required:"false"`
=======
			Update bool `short:"u" long:"update" description:"Update the framework and modules" required:"false"`
>>>>>>> ca4cfa56
		} `command:"version"`
	}
)

// Updates the import path depending on the command
func (c *CommandConfig) UpdateImportPath() error {
	var importPath string
	required := true
	switch c.Index {
	case NEW:
		importPath = c.New.ImportPath
	case RUN:
		importPath = c.Run.ImportPath
	case BUILD:
		importPath = c.Build.ImportPath
	case PACKAGE:
		importPath = c.Package.ImportPath
	case CLEAN:
		importPath = c.Clean.ImportPath
	case TEST:
		importPath = c.Test.ImportPath
	case VERSION:
		importPath = c.Version.ImportPath
		required = false
	}

	if len(importPath) == 0 || filepath.IsAbs(importPath) || importPath[0] == '.' {
		utils.Logger.Info("Import path is absolute or not specified", "path", importPath)
		// Try to determine the import path from the GO paths and the command line
		currentPath, err := os.Getwd()
		if len(importPath) > 0 {
			if importPath[0] == '.' {
				// For a relative path
				importPath = filepath.Join(currentPath, importPath)
			}
			// For an absolute path
			currentPath, _ = filepath.Abs(importPath)
		}

		if err == nil {
			for _, path := range strings.Split(build.Default.GOPATH, string(filepath.ListSeparator)) {
				utils.Logger.Infof("Checking import path %s with %s", currentPath, path)
				if strings.HasPrefix(currentPath, path) && len(currentPath) > len(path)+1 {
					importPath = currentPath[len(path)+1:]
					// Remove the source from the path if it is there
					isSRC := strings.ToLower(importPath[0:4])
					if len(importPath) > 4 && (isSRC == "src/" || isSRC == "src\\") {
						importPath = importPath[4:]
					} else if importPath == "src" {
						if c.Index != VERSION {
							return fmt.Errorf("Invlaid import path, working dir is in GOPATH root")
						}
						importPath = ""
					}
					utils.Logger.Info("Updated import path", "path", importPath)
				}
			}
		}
	}

	c.ImportPath = importPath
	utils.Logger.Info("Returned import path", "path", importPath, "buildpath", build.Default.GOPATH)
	if required && c.Index != NEW {
		if err := c.SetVersions(); err != nil {
			utils.Logger.Panic("Failed to fetch revel versions", "error", err)
		}
		if err := c.FrameworkVersion.CompatibleFramework(c); err != nil {
			utils.Logger.Fatal("Compatibility Error", "message", err,
				"Revel framework version", c.FrameworkVersion.String(), "Revel tool version", c.CommandVersion.String())
		}
		utils.Logger.Info("Revel versions", "revel-tool", c.CommandVersion.String(), "Revel Framework", c.FrameworkVersion.String())
	}
	if !required {
		return nil
	}
	if len(importPath) == 0 {
		return fmt.Errorf("Unable to determine import path from : %s", importPath)
	}
	return nil
}

// Used to initialize the package resolver
func (c *CommandConfig) InitPackageResolver() {
	c.Vendored = utils.DirExists(filepath.Join(c.AppPath, "vendor"))
	if c.Index == NEW && c.New.Vendored {
		c.Vendored = true
	}

	utils.Logger.Info("InitPackageResolver", "useVendor", c.Vendored, "path", c.AppPath)

	var (
		depPath string
		err     error
	)

	if c.Vendored {
		utils.Logger.Info("Vendor folder detected, scanning for deps in path")
		depPath, err = exec.LookPath("dep")
		if err != nil {
			// Do not halt build unless a new package needs to be imported
			utils.Logger.Fatal("Build: `dep` executable not found in PATH, but vendor folder detected." +
				"Packages can only be added automatically to the vendor folder using the `dep` tool. " +
				"You can install the `dep` tool by doing a `go get -u github.com/golang/dep/cmd/dep`")
		}
	}

	// This should get called when needed
	c.PackageResolver = func(pkgName string) error {
		//useVendor := utils.DirExists(filepath.Join(c.AppPath, "vendor"))

		var getCmd *exec.Cmd
		utils.Logger.Info("Request for package ", "package", pkgName, "use vendor", c.Vendored)
		if c.Vendored {
			utils.Logger.Info("Using dependency manager to import package", "package", pkgName)

			if depPath == "" {
				utils.Logger.Error("Build: Vendor folder found, but the `dep` tool was not found, " +
					"if you use a different vendoring (package management) tool please add the following packages by hand, " +
					"or install the `dep` tool into your gopath by doing a `go get -u github.com/golang/dep/cmd/dep`. " +
					"For more information and usage of the tool please see http://github.com/golang/dep")
				utils.Logger.Error("Missing package", "package", pkgName)
				return fmt.Errorf("Missing package %s", pkgName)
			}
			// Check to see if the package exists locally
			_, err := build.Import(pkgName, c.AppPath, build.FindOnly)
			if err != nil {
				getCmd = exec.Command(depPath, "ensure", "-add", pkgName)
			} else {
				getCmd = exec.Command(depPath, "ensure", "-update", pkgName)
			}

		} else {
			utils.Logger.Info("No vendor folder detected, not using dependency manager to import package", "package", pkgName)
			getCmd = exec.Command(c.GoCmd, "get", "-u", pkgName)
		}

		utils.CmdInit(getCmd, c.AppPath)
		utils.Logger.Info("Go get command ", "exec", getCmd.Path, "dir", getCmd.Dir, "args", getCmd.Args, "env", getCmd.Env, "package", pkgName)
		output, err := getCmd.CombinedOutput()
		if err != nil {
			fmt.Printf("Error stack %v\n", logger.NewCallStack())
			utils.Logger.Error("Failed to import package", "error", err, "gopath", build.Default.GOPATH, "GO-ROOT", build.Default.GOROOT, "output", string(output))
		}
		return err
	}
}

// lookup and set Go related variables
func (c *CommandConfig) InitGoPaths() {
	utils.Logger.Info("InitGoPaths")
	// lookup go path
	c.GoPath = build.Default.GOPATH
	if c.GoPath == "" {
		utils.Logger.Fatal("Abort: GOPATH environment variable is not set. " +
			"Please refer to http://golang.org/doc/code.html to configure your Go environment.")
	}

	// check for go executable
	var err error
	c.GoCmd, err = exec.LookPath("go")
	if err != nil {
		utils.Logger.Fatal("Go executable not found in PATH.")
	}

	// revel/revel#1004 choose go path relative to current working directory

	// What we want to do is to add the import to the end of the
	// gopath, and discover which import exists - If none exist this is an error except in the case
	// where we are dealing with new which is a special case where we will attempt to target the working directory first
	workingDir, _ := os.Getwd()
	goPathList := filepath.SplitList(c.GoPath)
	bestpath := ""
	for _, path := range goPathList {
		if c.Index == NEW {
			// If the GOPATH is part of the working dir this is the most likely target
			if strings.HasPrefix(workingDir, path) {
				bestpath = path
			}
		} else {
			if utils.Exists(filepath.Join(path, "src", c.ImportPath)) {
				c.SrcRoot = path
				break
			}
		}
	}

	utils.Logger.Info("Source root", "path", c.SrcRoot, "cwd", workingDir, "gopath", c.GoPath, "bestpath", bestpath)
	if len(c.SrcRoot) == 0 && len(bestpath) > 0 {
		c.SrcRoot = bestpath
	}

	// If source root is empty and this isn't a version then skip it
	if len(c.SrcRoot) == 0 {
		if c.Index != VERSION {
			utils.Logger.Fatal("Abort: could not create a Revel application outside of GOPATH.")
		}
		return
	}

	// set go src path
	c.SrcRoot = filepath.Join(c.SrcRoot, "src")

	c.AppPath = filepath.Join(c.SrcRoot, filepath.FromSlash(c.ImportPath))
	utils.Logger.Info("Set application path", "path", c.AppPath)
}

// Sets the versions on the command config
func (c *CommandConfig) SetVersions() (err error) {
	c.CommandVersion, _ = ParseVersion(cmd.Version)
	_, revelPath, err := utils.FindSrcPaths(c.ImportPath, RevelImportPath, c.PackageResolver)
	if err == nil {
		utils.Logger.Info("Fullpath to revel", "dir", revelPath)
		fset := token.NewFileSet() // positions are relative to fset

		versionData, err := ioutil.ReadFile(filepath.Join(revelPath, RevelImportPath, "version.go"))
		if err != nil {
			utils.Logger.Error("Failed to find Revel version:", "error", err, "path", revelPath)
		}

		// Parse src but stop after processing the imports.
		f, err := parser.ParseFile(fset, "", versionData, parser.ParseComments)
		if err != nil {
			return utils.NewBuildError("Failed to parse Revel version error:", "error", err)
		}

		// Print the imports from the file's AST.
		for _, s := range f.Decls {
			genDecl, ok := s.(*ast.GenDecl)
			if !ok {
				continue
			}
			if genDecl.Tok != token.CONST {
				continue
			}
			for _, a := range genDecl.Specs {
				spec := a.(*ast.ValueSpec)
				r := spec.Values[0].(*ast.BasicLit)
				if spec.Names[0].Name == "Version" {
					c.FrameworkVersion, err = ParseVersion(strings.Replace(r.Value, `"`, ``, -1))
					if err != nil {
						utils.Logger.Errorf("Failed to parse version")
					} else {
						utils.Logger.Info("Parsed revel version", "version", c.FrameworkVersion.String())
					}
				}
			}
		}
	}
	return
}<|MERGE_RESOLUTION|>--- conflicted
+++ resolved
@@ -89,11 +89,7 @@
 		// The version command
 		Version struct {
 			ImportPath string `short:"a" long:"application-path" description:"Path to application folder" required:"false"`
-<<<<<<< HEAD
-			Update     bool   `short:"u" long:"Update the framework and modules" required:"false"`
-=======
 			Update bool `short:"u" long:"update" description:"Update the framework and modules" required:"false"`
->>>>>>> ca4cfa56
 		} `command:"version"`
 	}
 )
