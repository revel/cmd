package app

import (
	"github.com/revel/revel"
)

var (
	// AppVersion revel app version (ldflags)
	AppVersion string

	// BuildTime revel app build-time (ldflags)
	BuildTime string
)

func init() {
	// Filters is the default set of global filters.
	revel.Filters = []revel.Filter{
		revel.PanicFilter,             // Recover from panics and display an error page instead.
		revel.RouterFilter,            // Use the routing table to select the right Action
		revel.FilterConfiguringFilter, // A hook for adding or removing per-Action filters.
		revel.ParamsFilter,            // Parse parameters into Controller.Params.
		revel.SessionFilter,           // Restore and write the session cookie.
		revel.FlashFilter,             // Restore and write the flash cookie.
		revel.ValidationFilter,        // Restore kept validation errors and save new ones from cookie.
		revel.I18nFilter,              // Resolve the requested language
		HeaderFilter,                  // Add some security based headers
		revel.InterceptorFilter,       // Run interceptors around the action.
		revel.CompressFilter,          // Compress the result.
		revel.ActionInvoker,           // Invoke the action.
	}

<<<<<<< HEAD
	// register startup functions with OnAppStart ( order dependent )
=======
	// register startup functions with OnAppStart
	// revel.DevMode and revel.RunMode only work inside of OnAppStart. See Example Startup Script
	// ( order dependent )
	// revel.OnAppStart(ExampleStartupScript)
>>>>>>> e634cbfc
	// revel.OnAppStart(InitDB)
	// revel.OnAppStart(FillCache)
}

// HeaderFilter adds common security headers
// TODO turn this into revel.HeaderFilter
// should probably also have a filter for CSRF
// not sure if it can go in the same filter or not
var HeaderFilter = func(c *revel.Controller, fc []revel.Filter) {
	c.Response.Out.Header().Add("X-Frame-Options", "SAMEORIGIN")
	c.Response.Out.Header().Add("X-XSS-Protection", "1; mode=block")
	c.Response.Out.Header().Add("X-Content-Type-Options", "nosniff")

	fc[0](c, fc[1:]) // Execute the next filter stage.
}

func ExampleStartupScript() {
	// revel.DevMod and revel.RunMode work here
	// Use this script to check for dev mode and set dev/prod startup scripts here!
	if revel.DevMode == true {
		os.Setenv("SOME_ENV_VAR", "VALUE")
	}
}<|MERGE_RESOLUTION|>--- conflicted
+++ resolved
@@ -29,14 +29,11 @@
 		revel.ActionInvoker,           // Invoke the action.
 	}
 
-<<<<<<< HEAD
-	// register startup functions with OnAppStart ( order dependent )
-=======
+
 	// register startup functions with OnAppStart
 	// revel.DevMode and revel.RunMode only work inside of OnAppStart. See Example Startup Script
 	// ( order dependent )
 	// revel.OnAppStart(ExampleStartupScript)
->>>>>>> e634cbfc
 	// revel.OnAppStart(InitDB)
 	// revel.OnAppStart(FillCache)
 }
