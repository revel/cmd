--- conflicted
+++ resolved
@@ -6,11 +6,7 @@
 
 const (
 	// Version current Revel version
-<<<<<<< HEAD
-	Version = "0.21.1"
-=======
 	Version = "1.0.0-dev"
->>>>>>> 5c8d5bca
 
 	// BuildDate latest commit/release date
 	BuildDate = "2018-10-30"
