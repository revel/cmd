--- conflicted
+++ resolved
@@ -5,13 +5,8 @@
 package cmd
 
 const (
-<<<<<<< HEAD
-	// Version current Revel version.
-	Version = "1.0.0"
-=======
 	// Version current Revel version
 	Version = "1.1.0-dev"
->>>>>>> d64c7f16
 
 	// BuildDate latest commit/release date.
 	BuildDate = "2020-07-11"
