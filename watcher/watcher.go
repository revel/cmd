// Copyright (c) 2012-2016 The Revel Framework Authors, All rights reserved.
// Revel Framework source code and usage is governed by a MIT style
// license that can be found in the LICENSE file.

package watcher

import (
	"os"
	"path/filepath"
	"strings"
	"sync"
	"time"

	"github.com/fsnotify/fsnotify"
	"github.com/revel/cmd/model"
	"github.com/revel/cmd/utils"
)

// Listener is an interface for receivers of filesystem events.
type Listener interface {
	// Refresh is invoked by the watcher on relevant filesystem events.
	// If the listener returns an error, it is served to the user on the current request.
	Refresh() *utils.SourceError
}

// DiscerningListener allows the receiver to selectively watch files.
type DiscerningListener interface {
	Listener
	WatchDir(info os.FileInfo) bool
	WatchFile(basename string) bool
}

// Watcher allows listeners to register to be notified of changes under a given
// directory.
type Watcher struct {
	// Parallel arrays of watcher/listener pairs.
	watchers            []*fsnotify.Watcher
	listeners           []Listener
	forceRefresh        bool
	eagerRefresh        bool
	serial              bool
	lastError           int
	notifyMutex         sync.Mutex
	paths               *model.RevelContainer
	refreshTimer        *time.Timer // The timer to countdown the next refresh
	timerMutex          *sync.Mutex // A mutex to prevent concurrent updates
	refreshChannel      chan *utils.SourceError
	refreshChannelCount int
	refreshInterval     time.Duration // The interval between refreshing builds
}

// Creates a new watched based on the container.
func NewWatcher(paths *model.RevelContainer, eagerRefresh bool) *Watcher {
	return &Watcher{
<<<<<<< HEAD
		forceRefresh:    false,
		lastError:       -1,
		paths:           paths,
		refreshInterval: time.Duration(paths.Config.IntDefault("watch.rebuild.delay", 1000)) * time.Millisecond,
=======
		forceRefresh:   true,
		lastError:      -1,
		paths:          paths,
		refreshTimerMS: time.Duration(paths.Config.IntDefault("watch.rebuild.delay", 1000)),
>>>>>>> 7f9f6583
		eagerRefresh: eagerRefresh ||
			paths.DevMode &&
				paths.Config.BoolDefault("watch", true) &&
				paths.Config.StringDefault("watch.mode", "normal") == "eager",
		timerMutex:          &sync.Mutex{},
		refreshChannel:      make(chan *utils.SourceError, 10),
		refreshChannelCount: 0,
	}
}

// Listen registers for events within the given root directories (recursively).
func (w *Watcher) Listen(listener Listener, roots ...string) {
	watcher, err := fsnotify.NewWatcher()
	if err != nil {
		utils.Logger.Fatal("Watcher: Failed to create watcher", "error", err)
	}

	// Replace the unbuffered Event channel with a buffered one.
	// Otherwise multiple change events only come out one at a time, across
	// multiple page views.  (There appears no way to "pump" the events out of
	// the watcher)
	// This causes a notification when you do a check in go, since you are modifying a buffer in use
	watcher.Events = make(chan fsnotify.Event, 100)
	watcher.Errors = make(chan error, 10)

	// Walk through all files / directories under the root, adding each to watcher.
	for _, p := range roots {
		// is the directory / file a symlink?
		f, err := os.Lstat(p)
		if err == nil && f.Mode()&os.ModeSymlink == os.ModeSymlink {
			var realPath string
			realPath, err = filepath.EvalSymlinks(p)
			if err != nil {
				panic(err)
			}
			p = realPath
		}

		fi, err := os.Stat(p)
		if err != nil {
			utils.Logger.Fatal("Watcher: Failed to stat watched path", "path", p, "error", err)
			continue
		}

		// If it is a file, watch that specific file.
		if !fi.IsDir() {
			err = watcher.Add(p)
			if err != nil {
				utils.Logger.Fatal("Watcher: Failed to watch", "path", p, "error", err)
			}
			continue
		}

		watcherWalker := func(path string, info os.FileInfo, err error) error {
			if err != nil {
				utils.Logger.Fatal("Watcher: Error walking path:", "error", err)
				return nil
			}

			if info.IsDir() {
				if dl, ok := listener.(DiscerningListener); ok {
					if !dl.WatchDir(info) {
						return filepath.SkipDir
					}
				}

				err = watcher.Add(path)
				if err != nil {
					utils.Logger.Fatal("Watcher: Failed to watch", "path", path, "error", err)
				}
			}
			return nil
		}

		// Else, walk the directory tree.
		err = utils.Walk(p, watcherWalker)
		if err != nil {
			utils.Logger.Fatal("Watcher: Failed to walk directory", "path", p, "error", err)
		}
	}

	if w.eagerRefresh {
		// Create goroutine to notify file changes in real time
		go w.NotifyWhenUpdated(listener, watcher)
	}

	w.watchers = append(w.watchers, watcher)
	w.listeners = append(w.listeners, listener)
}

// NotifyWhenUpdated notifies the watcher when a file event is received.
func (w *Watcher) NotifyWhenUpdated(listener Listener, watcher *fsnotify.Watcher) {
	for {
		select {
		case ev := <-watcher.Events:
			if w.rebuildRequired(ev, listener) {
				if w.serial {
					// Serialize listener.Refresh() calls.
					w.notifyMutex.Lock()

					if err := listener.Refresh(); err != nil {
						utils.Logger.Error("Watcher: Listener refresh reported error:", "error", err)
					}
					w.notifyMutex.Unlock()
				} else {
					// Run refresh in parallel
					go func() {
						if err := w.notifyInProcess(listener); err != nil {
							utils.Logger.Error("failed to notify",
								"error", err)
						}
					}()
				}
			}
		case <-watcher.Errors:
			continue
		}
	}
}

// Notify causes the watcher to forward any change events to listeners.
// It returns the first (if any) error returned.
func (w *Watcher) Notify() *utils.SourceError {
	if w.serial {
		// Serialize Notify() calls.
		w.notifyMutex.Lock()
		defer w.notifyMutex.Unlock()
	}

	for i, watcher := range w.watchers {
		listener := w.listeners[i]

		// Pull all pending events / errors from the watcher.
		refresh := false
		for {
			select {
			case ev := <-watcher.Events:
				if w.rebuildRequired(ev, listener) {
					refresh = true
				}
				continue
			case <-watcher.Errors:
				continue
			default:
				// No events left to pull
			}
			break
		}

		utils.Logger.Info("Watcher:Notify refresh state", "Current Index", i, " last error index", w.lastError,
			"force", w.forceRefresh, "refresh", refresh, "lastError", w.lastError == i)
		if w.forceRefresh || refresh || w.lastError == i {
			var err *utils.SourceError
			if w.serial {
				err = listener.Refresh()
			} else {
				err = w.notifyInProcess(listener)
			}
			if err != nil {
				w.lastError = i
				w.forceRefresh = true
				return err
			}

			w.lastError = -1
			w.forceRefresh = false
		}
	}

	return nil
}

// Build a queue for refresh notifications
// this will not return until one of the queue completes.
func (w *Watcher) notifyInProcess(listener Listener) (err *utils.SourceError) {
	shouldReturn := false
	// This code block ensures that either a timer is created
	// or that a process would be added the the h.refreshChannel
	func() {
		w.timerMutex.Lock()
		defer w.timerMutex.Unlock()
		// If we are in the process of a rebuild, forceRefresh will always be true
		w.forceRefresh = true
		if w.refreshTimer != nil {
			utils.Logger.Info("Found existing timer running, resetting")
			w.refreshTimer.Reset(w.refreshInterval)
			shouldReturn = true
			w.refreshChannelCount++
		} else {
			w.refreshTimer = time.NewTimer(w.refreshInterval)
		}
	}()

	// If another process is already waiting for the timer this one
	// only needs to return the output from the channel
	if shouldReturn {
		return <-w.refreshChannel
	}
	utils.Logger.Info("Waiting for refresh timer to expire")
	<-w.refreshTimer.C
	w.timerMutex.Lock()

	// Ensure the queue is properly dispatched even if a panic occurs
	defer func() {
		for x := 0; x < w.refreshChannelCount; x++ {
			w.refreshChannel <- err
		}
		w.refreshChannelCount = 0
		w.refreshTimer = nil
		w.timerMutex.Unlock()
	}()

	err = listener.Refresh()
	if err != nil {
		utils.Logger.Info("Watcher: Recording error last build, setting rebuild on", "error", err)
	} else {
		w.lastError = -1
		w.forceRefresh = false
	}
	utils.Logger.Info("Rebuilt, result", "error", err)
	return
}

func (w *Watcher) rebuildRequired(ev fsnotify.Event, listener Listener) bool {
	// Ignore changes to dotfiles.
	if strings.HasPrefix(filepath.Base(ev.Name), ".") {
		return false
	}

	if dl, ok := listener.(DiscerningListener); ok {
		if !dl.WatchFile(ev.Name) || ev.Op&fsnotify.Chmod == fsnotify.Chmod {
			return false
		}
	}
	return true
}<|MERGE_RESOLUTION|>--- conflicted
+++ resolved
@@ -52,17 +52,10 @@
 // Creates a new watched based on the container.
 func NewWatcher(paths *model.RevelContainer, eagerRefresh bool) *Watcher {
 	return &Watcher{
-<<<<<<< HEAD
-		forceRefresh:    false,
+		forceRefresh:    true,
 		lastError:       -1,
 		paths:           paths,
 		refreshInterval: time.Duration(paths.Config.IntDefault("watch.rebuild.delay", 1000)) * time.Millisecond,
-=======
-		forceRefresh:   true,
-		lastError:      -1,
-		paths:          paths,
-		refreshTimerMS: time.Duration(paths.Config.IntDefault("watch.rebuild.delay", 1000)),
->>>>>>> 7f9f6583
 		eagerRefresh: eagerRefresh ||
 			paths.DevMode &&
 				paths.Config.BoolDefault("watch", true) &&
